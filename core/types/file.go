--- conflicted
+++ resolved
@@ -25,7 +25,6 @@
 // order
 
 type DA struct {
-<<<<<<< HEAD
 	Sender       common.Address `json:"Sender"` //文件发送者
 	Nonce        uint64         `json:"Nonce"`  //
 	Index        uint64         `json:"Index"`  //文件发送者类nonce 相同的index认为是重复交易
@@ -38,29 +37,11 @@
 	TxHash       common.Hash    `json:"TxHash"`
 	BlockNum     uint64         `json:"BlockNum"`
 	ReceiveAt    time.Time      `json:"ReceiveAt"`
+	OutOfTime    time.Time      `json:"OutOfTime"`
 	Proof        []byte         `json:"Proof"`
 	ClaimedValue []byte         `json:"ClaimedValue"`
 	NameSpaceID  *big.Int       `json:"NameSpaceID"`
 	Root         common.Hash    `json:"Root"`
-=======
-	Sender     common.Address  	                  `json:"Sender"` //文件发送者
-	Nonce      uint64                               `json:"Nonce"` //
-	Index      uint64						`json:"Index"`//文件发送者类nonce 相同的index认为是重复交易
-	Length     uint64					      `json:"Length"`//长度
-	Data       []byte						`json:"Data"`//上传的的文件
-	Commitment kzg.Digest                           `json:"Commitment"`
-	SignData   [][]byte                              `json:"SignData"`
-	SignerAddr []string                                `json:"SignerAddr"`
-	DasKey     [32]byte                              `json:"DasKey"`
-	TxHash     common.Hash                           `json:"TxHash"`
-	BlockNum   uint64                                `json:"BlockNum"`
-	ReceiveAt  time.Time                            `json:"ReceiveAt"`
-	OutOfTime  time.Time                            `json:"OutOfTime"`
-	Proof      []byte                                `json:"Proof"`
-	ClaimedValue []byte                              `json:"ClaimedValue"`
-	NameSpaceID *big.Int                              `json:"NameSpaceID"`
-	Root        common.Hash                              `json:"Root"`
->>>>>>> 261b0cb2
 }
 
 func NewDA(sender common.Address, index, length uint64, commitment kzg.Digest, data []byte, dasKey [32]byte, proof []byte, claimedValue []byte) *DA {
