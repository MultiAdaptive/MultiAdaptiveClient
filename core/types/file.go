--- conflicted
+++ resolved
@@ -25,7 +25,6 @@
 
 type DA struct {
 	NameSpace
-<<<<<<< HEAD
 	Sender     common.Address  	                  `json:"Sender"` //文件发送者
 	Index      uint64						`json:"Index"`//文件发送者类nonce 相同的index认为是重复交易
 	Length     uint64						`json:"Length"`//长度
@@ -40,21 +39,6 @@
 }
 
 func NewDA(sender common.Address,index,length uint64,commitment kzg.Digest, data []byte, dasKey [32]byte,proof []byte,claimedValue []byte) *DA {
-=======
-	Sender     common.Address `json:"Sender"` //文件发送者
-	Index      uint64         `json:"Index"`  //文件发送者类nonce 相同的index认为是重复交易
-	Length     uint64         `json:"Length"` //长度
-	Data       []byte         `json:"Data"`   //上传的的文件
-	Commitment kzg.Digest     `json:"Commitment"`
-	SignData   []byte         `json:"SignData"`
-	DasKey     [32]byte       `json:"DasKey"`
-	TxHash     common.Hash    `json:"TxHash"`
-	ReceiveAt  time.Time      `json:"ReceiveAt"`
-	Proof      []byte         `json:"Proof"`
-}
-
-func NewDA(sender common.Address, index, length uint64, commitment kzg.Digest, data []byte, dasKey [32]byte, proof []byte) *DA {
->>>>>>> 4a6ca462
 	return &DA{
 		Sender:     sender,
 		Index:      index,
