--- conflicted
+++ resolved
@@ -5,9 +5,8 @@
 	"errors"
 	"github.com/ethereum/go-ethereum/common"
 	"github.com/ethereum/go-ethereum/crypto"
+	"github.com/ethereum/go-ethereum/params"
 	kzgSdk "github.com/multiAdaptive/kzg-sdk"
-	//"github.com/ethereum/go-ethereum/accounts"
-	"github.com/ethereum/go-ethereum/params"
 	"os"
 	"strings"
 )
@@ -47,13 +46,9 @@
 		return false, errors.New("da data length is not match")
 	}
 	currentPath, _ := os.Getwd()
-<<<<<<< HEAD
+
 	path := strings.Split(currentPath, "/build")[0] + "/srs"
 	domiconSDK, err := kzgSdk.InitMultiAdaptiveSdk(path)
-=======
-	path := strings.Split(currentPath,"/build")[0] + "/srs"
-	domiconSDK,err := kzgSdk.InitMultiAdaptiveSdk(path)
->>>>>>> 235d3ba3
 	if err != nil {
 		return false, err
 	}
@@ -67,13 +62,9 @@
 
 func (s *SingerTool) VerifyBtc(da *DA) (bool, error) {
 	currentPath, _ := os.Getwd()
-<<<<<<< HEAD
+
 	path := strings.Split(currentPath, "/build")[0] + "/srs"
 	domiconSDK, err := kzgSdk.InitMultiAdaptiveSdk(path)
-=======
-	path := strings.Split(currentPath,"/build")[0] + "/srs"
-	domiconSDK,err := kzgSdk.InitMultiAdaptiveSdk(path)
->>>>>>> 235d3ba3
 	if err != nil {
 		return false, err
 	}
