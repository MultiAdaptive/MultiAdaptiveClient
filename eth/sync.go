// Copyright 2015 The go-ethereum Authors
// This file is part of the go-ethereum library.
//
// The go-ethereum library is free software: you can redistribute it and/or modify
// it under the terms of the GNU Lesser General Public License as published by
// the Free Software Foundation, either version 3 of the License, or
// (at your option) any later version.
//
// The go-ethereum library is distributed in the hope that it will be useful,
// but WITHOUT ANY WARRANTY; without even the implied warranty of
// MERCHANTABILITY or FITNESS FOR A PARTICULAR PURPOSE. See the
// GNU Lesser General Public License for more details.
//
// You should have received a copy of the GNU Lesser General Public License
// along with the go-ethereum library. If not, see <http://www.gnu.org/licenses/>.

package eth

import (
	"context"
	"errors"
	"github.com/btcsuite/btcd/chaincfg"
	"github.com/btcsuite/btcd/rpcclient"
	"github.com/consensys/gnark-crypto/ecc/bn254/fr/kzg"
	"github.com/ethereum/go-ethereum/accounts/abi/bind"
	"github.com/ethereum/go-ethereum/common"
	"github.com/ethereum/go-ethereum/contract"
	"github.com/ethereum/go-ethereum/core"
	"github.com/ethereum/go-ethereum/core/types"
	"github.com/ethereum/go-ethereum/eth/tool"
	"github.com/ethereum/go-ethereum/ethclient"
	"github.com/ethereum/go-ethereum/ethdb/db"
	"github.com/ethereum/go-ethereum/log"
	"gorm.io/gorm"
	"math/big"
	"strings"
	"time"
)

const (
	forceSyncCycle      = 10 * time.Second // Time interval to force syncs, even if few peers are available
	defaultMinSyncPeers = 5                // Amount of peers desired to start syncing
	QuickReqTime        = 1 * time.Second
	LongReqTime         = 5 * time.Second
	SyncChunkSize       = 10
)

// chainSyncer coordinates blockchain sync components.
type chainSyncer struct {
	ctx       context.Context
	force     *time.Timer
	forced    bool
	ethClient *ethclient.Client
	btcClient *rpcclient.Client
	handler   *handler
	db        *gorm.DB
	nodeType  string
	address   common.Address
	chainName string
	chain     *core.BlockChain
	cancel    context.CancelFunc
	doneCh    chan error
}

func newChainSync(
	ctx context.Context,
	sqlDb *gorm.DB,
	url string,
	host string,
	user string,
	password string,
	address common.Address,
	handler *handler,
	chain *core.BlockChain,
	nodeType string,
	chainName string) *chainSyncer {
	log.Info("newChainSync", "chainName", chainName)

	switch strings.ToLower(chainName) {
	case "ethereum", "eth":
		return newEthereumChainSync(ctx, sqlDb, url, handler, chain, address, nodeType, chainName)
	case "bitcoin", "btc":
		return newBitcoinChainSync(ctx, sqlDb, host, user, password, handler, chain, nodeType, chainName)
	default:
		return nil
	}
}

func newEthereumChainSync(
	ctx context.Context,
	sqlDb *gorm.DB,
	url string,
	handler *handler,
	chain *core.BlockChain,
	address common.Address,
	nodeType string,
	chainName string) *chainSyncer {
	log.Info("newEthereumChainSync", "url", url)

	ethClient, err := ethclient.Dial(url)
	if err != nil {
		log.Error("newEthereumChainSync failed", "err", err.Error(), "url", url)
		return nil
	}
	ctx, cancel := context.WithCancel(context.Background())

	return &chainSyncer{
		ctx:       ctx,
		handler:   handler,
		ethClient: ethClient,
		db:        sqlDb,
		nodeType:  nodeType,
		address:   address,
		chainName: chainName,
		chain:     chain,
		cancel:    cancel,
	}
}

func newBitcoinChainSync(
	ctx context.Context,
	sqlDb *gorm.DB,
	host string,
	user string,
	password string,
	handler *handler,
	chain *core.BlockChain,
	nodeType string,
	chainName string) *chainSyncer {
	log.Info("newBitcoinChainSync", "host", host, "user", user, "password", password)

	cleanedHost := tool.TrimPrefixes(host, "http://", "https://")

	connCfg := &rpcclient.ConnConfig{
		Host:         cleanedHost,
		User:         user,
		Pass:         password,
		HTTPPostMode: true,
		DisableTLS:   true,
	}

	btcClient, err := rpcclient.New(connCfg, nil)

	if err != nil {
		log.Error("newBitcoinChainSync failed", "err", err.Error(), "host", host, "user", user, "password", password)
		return nil
	}
	ctx, cancel := context.WithCancel(context.Background())

	return &chainSyncer{
		ctx:       ctx,
		handler:   handler,
		btcClient: btcClient,
		db:        sqlDb,
		nodeType:  nodeType,
		chainName: chainName,
		chain:     chain,
		cancel:    cancel,
	}
}

func (cs *chainSyncer) startSync() {
	cs.doneCh = make(chan error, 1)
	go func() {
		cs.doneCh <- cs.doSync()
	}()
}

func (cs *chainSyncer) loop() {
	defer cs.handler.wg.Done()
	cs.handler.fdFetcher.Start()
	defer cs.handler.fdFetcher.Stop()

	cs.force = time.NewTimer(forceSyncCycle)
	defer cs.force.Stop()

	for {
		select {
		case <-cs.doneCh:
			cs.doneCh = nil
			cs.forced = false
			cs.force.Reset(forceSyncCycle)

		case <-cs.force.C:
			if !cs.forced {
				cs.startSync()
			}
			cs.force.Reset(forceSyncCycle)
			log.Info("force sync cycle time out", "is sync", !cs.forced)

		case <-cs.handler.quitSync:
			log.Info("chainSyncer---loop quit")
			cs.cancel()
			if cs.doneCh != nil {
				<-cs.doneCh
			}
			return
		}
	}
}

func (cs *chainSyncer) doSync() error {
	log.Info("doSync-----")
	switch strings.ToLower(cs.chainName) {
	case "ethereum", "eth":
		return cs.doEthereumSync()
	case "bitcoin", "btc":
		return cs.doBitcoinSync()
	default:
		return nil
	}
}

func (cs *chainSyncer) doBitcoinSync() error {
	log.Info("doBitcoinSync-----")
	if cs.forced == true {
		return errors.New("chainSyncer is syncing")
	}
	magicNumber := cs.chain.Config().L1Conf.BitcoinMagicNumber
	net := cs.chain.Config().L1Conf.BitcoinNet
	startNum := cs.chain.Config().L1Conf.GenesisBlockNumber
	cs.forced = true
	ctx := context.Background()

	var netParams *chaincfg.Params
	switch strings.ToLower(net) {
	case "regtest":
		netParams = &chaincfg.RegressionNetParams
	case "mainnet":
		netParams = &chaincfg.MainNetParams
	case "simnet":
		netParams = &chaincfg.SimNetParams
	case "testnet3":
		netParams = &chaincfg.TestNet3Params
	default:
		log.Error("err config bitcoinNet. should be regtest or mainnet or simnet or testnet3")
		netParams = nil
	}

	if netParams == nil {
		return errors.New("err config bitcoinNet")
	}

	ws := NewWorkerService(cs.db, cs.btcClient, magicNumber, netParams, startNum)
	transaction2TransactionBriefs, err := ws.RunSync(ctx)
	if err != nil {
		log.Error("bitcoin sync fail", "err", err)
		return err
	}

	daDatas := make([]*types.DA, 0)

	for tx, transactionBriefs := range transaction2TransactionBriefs {
		for _, transactionBrief := range transactionBriefs {
			//new commit get from memory pool
			commitment := transactionBrief.Commitment
			da, err := cs.handler.fileDataPool.GetDAByCommit(commitment)
			if err != nil || da == nil {
				continue
			}
			//da.SignerAddr= transactionBrief.Addresses
			da.BlockNum = uint64(transactionBrief.BlockNum)
			//da.SignData=transactionBrief.Signatures
			da.TxHash = common.HexToHash(tx)
			da.ReceiveAt = time.Now()
			cs.handler.fileDataPool.Add([]*types.DA{da}, true, false)
			daDatas = append(daDatas, da)
		}
	}

	log.Info("number of daDatas", "number", len(daDatas))

	if len(daDatas) != 0 {
		parentHashData, err := db.GetMaxIDDAStateHash(cs.db)
		if err != nil {
			parentHashData = ""
		}
		parentHash := common.HexToHash(parentHashData)
		cs.handler.fileDataPool.SendNewFileDataEvent(daDatas)
		_ = db.SaveBatchCommitment(cs.db, daDatas, parentHash)
		cs.handler.fileDataPool.RemoveFileData(daDatas)
	}
	cs.forced = false
	return nil
}

func (cs *chainSyncer) doEthereumSync() error {
	log.Info("doEthereumSync-----")
	if cs.forced == true {
		return errors.New("chainSyncer is syncing")
	}
	var currentHeader uint64
	currentBlock := cs.chain.CurrentBlock()
	if currentBlock == nil || currentBlock.Number == nil || currentBlock.Number.Uint64() == 0 {
		num, err := db.GetLastBlockNum(cs.db)
		if err != nil {
			return err
		}
		blockNum, err := db.GetMaxIDBlockNum(cs.db)
		if err != nil {
			log.Info("doEthereumSync----GetMaxIDBlockNum", "err", err.Error())
		}
		log.Info("doEthereumSync----GetMaxIDBlockNum", "blockNum", blockNum)
		if uint64(blockNum) >= num {
			currentHeader = uint64(blockNum)
		} else {
			currentHeader = num
		}
	} else {
		currentHeader = currentBlock.Number.Uint64()
	}

	l1Num, err := cs.ethClient.BlockNumber(cs.ctx)
	if err != nil {
		return err
	}
	log.Info("doSync-----", "l1num", l1Num, "currentHeader", currentHeader)
	cs.forced = true

	//当前高度为零 可以直接从genesis开始同步
	if currentHeader == 0 {
		requireTime := time.NewTimer(QuickReqTime)
		startNum := cs.chain.Config().L1Conf.GenesisBlockNumber
		var shouldBreak bool
		for i := startNum; true; i += SyncChunkSize {
			log.Info("chainSyncer---", "i----", i)
			blocks := make([]*types.Block, 0)
			for j := i; j < i+SyncChunkSize; j++ {
				if j >= l1Num {
					shouldBreak = true
					log.Info("doSync-----shouldBreak----", "j", j, "l1Num", l1Num)
					break
				}
				toBlockNum := j
				select {
				case <-requireTime.C:
					block, err := cs.ethClient.BlockByNumber(cs.ctx, new(big.Int).SetUint64(toBlockNum))
					if err == nil {
						blocks = append(blocks, block)
						requireTime.Reset(QuickReqTime)
					} else {
						cs.forced = false
						return err
					}
				case <-cs.ctx.Done():
					log.Info("chainSyncer-----", "chainSyncer stop")
					return nil
				}
			}
			cs.processBlocks(blocks)
			if shouldBreak {
				cs.forced = false
				break
			}
		}
	} else {
		log.Info("chainSyncer---start---", "currentHeader", currentHeader)
		//当前数据库有数据需要检查是否回滚
		latestBlock, err := db.GetBlockByNum(cs.db, currentHeader)
		if err != nil {
			return err
		}
		flag, org := cs.checkReorg(latestBlock)
		switch flag {
		case true:
			//回滚了删除从org开始的数据重新同步
			for i := latestBlock.NumberU64(); i > org.NumberU64(); i-- {
				db.DeleteBlockByNum(cs.db, uint64(i))
			}
			num, err := db.GetLastBlockNum(cs.db)
			db.Begin(cs.db)
			if err != nil {
				db.AddLastBlockNum(db.Tx, org.NumberU64())
			} else {
				db.UpDataLastBlocNum(db.Tx, num, org.NumberU64())
			}
			db.Commit(db.Tx)
		case false:
			//没回滚继续同步
			//cs.startSyncWithNum(uint64(org.BlockNum+1))
		}
		cs.startSyncWithNum(org.NumberU64() + 1)
	}
	return nil
}

func (cs *chainSyncer) startSyncWithNum(num uint64) error {
	requerTimer := time.NewTimer(QuickReqTime)
	for {
		select {
		case <-requerTimer.C:
			block, err := cs.ethClient.BlockByNumber(cs.ctx, new(big.Int).SetUint64(num))
			if err == nil && block != nil {
				currentNum, _ := cs.ethClient.BlockNumber(context.Background())
				if block.NumberU64() == currentNum {
					cs.forced = false
					return nil
				} else if block.NumberU64() < currentNum {
					num++
					requerTimer.Reset(QuickReqTime)
				} else {
					return nil
				}
				cs.processBlocks([]*types.Block{block})
			}
		case <-cs.ctx.Done():
			return nil
		}
	}
}

func (cs *chainSyncer) processBlocks(blocks []*types.Block) error {
	//save to db
	db.Begin(cs.db)
	err := db.AddBatchBlocks(db.Tx, blocks)
	if err != nil {
		log.Error("processBlocks-----", "AddBatchBlocks---err", err.Error())
		return err
	}
	commitCache := db.NewOrderedMap()
	var latestNum uint64
	length := len(blocks)
	//get tx
	for _, bc := range blocks {
		trans := make([]*types.Transaction, 0)
		if bc != nil {
			if latestNum < bc.NumberU64() {
				latestNum = bc.NumberU64()
			}
			for _, tx := range bc.Transactions() {
				if tx.To() != nil {
					switch tx.To().String() {
					case cs.chain.Config().L1Conf.CommitmentManagerProxy:
						//get data from trans data
						trans = append(trans, tx)
						txData := tx.Data()
						if len(txData) != 0 {
							log.Info("processBlocks--------","有 da 交易")
							commitment := slice(txData)
							commitCache.Set(tx.Hash().String(), &db.CommitDetail{
								Commit:   commitment,
								BlockNum: bc.NumberU64(),
								TxHash:   tx.Hash(),
								Time:     time.Unix(0, int64(bc.Time())),
							})
						}
					}
				}
			}
			if len(trans) != 0 {
				err := db.AddBatchTransactions(db.Tx, trans, bc.Number().Int64())
				if err != nil {
					log.Error("AddBatchTransactions----", "err", err.Error())
				}
			}
		}
	}

	checkHash := commitCache.Keys()
	receipts := make([]*types.Receipt, len(checkHash))

	for i, k := range checkHash {
		txHash := common.HexToHash(k)
		time.Sleep(1 * time.Second)
		receipt, err := cs.ethClient.TransactionReceipt(cs.ctx, txHash)
		if err == nil && receipt != nil && receipt.Status == types.ReceiptStatusSuccessful {
			receipts[i] = receipt
		} else {
			commitCache.Del(k)
		}
	}
	err = db.AddBatchReceipts(db.Tx, receipts)
	if err != nil {
		log.Error("AddBatchReceipts--", "err", err.Error())
	}

	logs := make([]*types.Log, 0)
	for _, receipt := range receipts {
		logs = append(logs, receipt.Logs...)
	}

	err = db.AddBatchLogs(db.Tx, logs)
	if err != nil {
		log.Error("AddBatchLogs--", "err", err.Error())
	}
	db.Commit(db.Tx)
<<<<<<< HEAD
	contractAddr := common.HexToAddress(cs.chain.Config().L1Conf.CommitmentManager)
	instance, _ := contract.NewCommitmentManager(contractAddr, cs.ethClient)
=======
	contractAddr := common.HexToAddress(cs.chain.Config().L1Conf.CommitmentManagerProxy)
	instance, _ := contract.NewCommitmentManager(contractAddr,cs.ethClient)
>>>>>>> 65b6ef92

	for _, logDetail := range logs {
		daDetail, err := instance.ParseSendDACommitment(*logDetail)
		if err != nil {
			log.Error("ParseSendDACommitment--", "err", err.Error())
		}
		detailFinal, ok := commitCache.Get(logDetail.TxHash.Hex())
		if ok && err == nil {
			detailFinal.NameSpaceId = daDetail.NameSpaceId
			detailFinal.Nonce = daDetail.Nonce.Uint64()
			detailFinal.Index = daDetail.Index.Uint64()
			detailFinal.Root = daDetail.Root
			detailFinal.SigData = daDetail.Signatures
			detailFinal.BlockNum = logDetail.BlockNumber
			addrList, err := cs.handler.fileDataPool.GetSender(daDetail.Signatures)
			for _, errDetail := range err {
				if errDetail != nil {
					log.Info("GetSender----", "err", errDetail.Error())
				}
			}
			detailFinal.SignAddress = addrList
		}
		commitCache.Set(logDetail.TxHash.Hex(), detailFinal)
	}

	finalKeys := commitCache.Keys()
	daDatas := make([]*types.DA, 0)
	for _, txHash := range finalKeys {
		daDetail, flag := commitCache.Get(txHash)
		if flag {
			//new commit get from memory pool
			da, err := cs.handler.fileDataPool.GetDAByCommit(daDetail.Commit)
			if err != nil {
				log.Info("processBlocks-----", "err", err.Error())
			}
			if err == nil && da != nil {
				da.NameSpaceID = daDetail.NameSpaceId
				da.TxHash = common.HexToHash(txHash)
				da.Nonce = daDetail.Nonce
				da.ReceiveAt = daDetail.Time
				da.SignData = daDetail.SigData
				da.BlockNum = daDetail.BlockNum
				da.SignerAddr = daDetail.SignAddress
				da.Root = daDetail.Root
				da.ReceiveAt = time.Now()
				cs.handler.fileDataPool.Add([]*types.DA{da}, true, false)
				daDatas = append(daDatas, da)
			}
		}
	}
	
	if len(daDatas) > 0 {
		parentHashData, err := db.GetMaxIDDAStateHash(cs.db)
		if err != nil {
			parentHashData = ""
		}
		parentHash := common.HexToHash(parentHashData)
		storageAddr := common.HexToAddress(cs.chain.Config().L1Conf.StorageManagementProxy)
		storageIns, _ := contract.NewStorageManager(storageAddr,cs.ethClient)
		num := cs.chain.CurrentBlock()
		for _,da := range daDatas{
			if da.NameSpaceID.Uint64() != 0 && cs.nodeType == "s" {
				opts := &bind.CallOpts{
					Pending: false,
					From: cs.address,
					BlockNumber: num.Number,
					Context: context.Background(),
				}

<<<<<<< HEAD
	parentHashData, err := db.GetMaxIDDAStateHash(cs.db)
	if err != nil {
		parentHashData = ""
	}
	parentHash := common.HexToHash(parentHashData)
	storageAddr := common.HexToAddress(cs.chain.Config().L1Conf.StorageManagement)
	storageIns, _ := contract.NewStorageManager(storageAddr, cs.ethClient)
	for _, da := range daDatas {
		if da.NameSpaceID.Uint64() != 0 && cs.nodeType == "s" {
			opts := &bind.CallOpts{
				Pending: false,
				Context: context.Background(),
			}

			ns, _ := storageIns.NAMESPACE(opts, da.NameSpaceID)
			flag := addressIncluded(ns.Addr, cs.address)
			if flag {
				db.SaveDACommit(cs.db, da, true, parentHash)
			}
		} else if da.NameSpaceID.Uint64() == 0 && cs.nodeType == "b" {
			currentHash, _ := db.SaveDACommit(cs.db, da, true, parentHash)
			parentHash = currentHash
=======
				ns,_ := storageIns.NAMESPACE(opts,da.NameSpaceID)
				flag :=  addressIncluded(ns.Addr,cs.address)
				if flag {
					db.SaveDACommit(cs.db,da,true,parentHash)
				}
			}

			if cs.nodeType == "b" {
				currentHash,_ := db.SaveDACommit(cs.db,da,true,parentHash)
				parentHash = currentHash
			}

>>>>>>> 65b6ef92
		}
	}

	if len(daDatas) != 0 {
		cs.handler.fileDataPool.SendNewFileDataEvent(daDatas)
		cs.handler.fileDataPool.RemoveFileData(daDatas)
	}

	if len(blocks) >= 1 {
		cs.chain.SetCurrentBlock(blocks[length-1])
	} else {
		return nil
	}
	return nil
}

func addressIncluded(list []common.Address, targe common.Address) bool {
	for _, addr := range list {
		if addr == targe {
			return true
		}
	}
	return false
}

func slice(data []byte) []byte {
	digst := new(kzg.Digest)
	digst.X.SetBytes(data[132 : 132+32])
	digst.Y.SetBytes(data[132+32 : 132+64])
	return digst.Marshal()
}

// false 没有回滚
func (cs *chainSyncer) checkReorg(block *types.Block) (bool, *types.Block) {
	var parentHash common.Hash
	blockNum := block.NumberU64()
	time.After(QuickReqTime)
	l1Block, err := cs.ethClient.BlockByNumber(cs.ctx, block.Number())
	if err != nil {
		log.Error("checkReorg------BlockByNumber", "num", blockNum)
	}
	if block.Hash().Hex() == l1Block.Hash().String() {
		return false, block
	} else {
		parentHash = block.ParentHash()
		block, err := cs.ethClient.BlockByHash(cs.ctx, parentHash)
		if err != nil || block == nil {
			block, _ := db.GetBlockByHash(cs.db, parentHash)
			if block.NumberU64() == cs.chain.Config().L1Conf.GenesisBlockNumber {
				return true, block
			}
			cs.checkReorg(block)
		}
	}
	return true, block
}<|MERGE_RESOLUTION|>--- conflicted
+++ resolved
@@ -78,7 +78,7 @@
 
 	switch strings.ToLower(chainName) {
 	case "ethereum", "eth":
-		return newEthereumChainSync(ctx, sqlDb, url, handler, chain, address, nodeType, chainName)
+		return newEthereumChainSync(ctx, sqlDb, url, handler, chain, address ,nodeType, chainName)
 	case "bitcoin", "btc":
 		return newBitcoinChainSync(ctx, sqlDb, host, user, password, handler, chain, nodeType, chainName)
 	default:
@@ -437,12 +437,12 @@
 						if len(txData) != 0 {
 							log.Info("processBlocks--------","有 da 交易")
 							commitment := slice(txData)
-							commitCache.Set(tx.Hash().String(), &db.CommitDetail{
-								Commit:   commitment,
+							commitCache.Set(tx.Hash().String(),&db.CommitDetail{
+								Commit:  commitment,
 								BlockNum: bc.NumberU64(),
-								TxHash:   tx.Hash(),
-								Time:     time.Unix(0, int64(bc.Time())),
-							})
+								TxHash: tx.Hash(),
+								Time:  time.Unix(0, int64(bc.Time())),
+							} )
 						}
 					}
 				}
@@ -484,36 +484,31 @@
 		log.Error("AddBatchLogs--", "err", err.Error())
 	}
 	db.Commit(db.Tx)
-<<<<<<< HEAD
-	contractAddr := common.HexToAddress(cs.chain.Config().L1Conf.CommitmentManager)
-	instance, _ := contract.NewCommitmentManager(contractAddr, cs.ethClient)
-=======
 	contractAddr := common.HexToAddress(cs.chain.Config().L1Conf.CommitmentManagerProxy)
 	instance, _ := contract.NewCommitmentManager(contractAddr,cs.ethClient)
->>>>>>> 65b6ef92
-
-	for _, logDetail := range logs {
-		daDetail, err := instance.ParseSendDACommitment(*logDetail)
+
+	for _,logDetail := range logs{
+		daDetail,err := instance.ParseSendDACommitment(*logDetail)
 		if err != nil {
 			log.Error("ParseSendDACommitment--", "err", err.Error())
 		}
-		detailFinal, ok := commitCache.Get(logDetail.TxHash.Hex())
-		if ok && err == nil {
+		detailFinal,ok := commitCache.Get(logDetail.TxHash.Hex())
+		if ok&&err==nil {
 			detailFinal.NameSpaceId = daDetail.NameSpaceId
 			detailFinal.Nonce = daDetail.Nonce.Uint64()
 			detailFinal.Index = daDetail.Index.Uint64()
 			detailFinal.Root = daDetail.Root
 			detailFinal.SigData = daDetail.Signatures
 			detailFinal.BlockNum = logDetail.BlockNumber
-			addrList, err := cs.handler.fileDataPool.GetSender(daDetail.Signatures)
-			for _, errDetail := range err {
+			addrList,err := cs.handler.fileDataPool.GetSender(daDetail.Signatures)
+			for _,errDetail := range err {
 				if errDetail != nil {
-					log.Info("GetSender----", "err", errDetail.Error())
+					log.Info("GetSender----","err",errDetail.Error())
 				}
 			}
 			detailFinal.SignAddress = addrList
 		}
-		commitCache.Set(logDetail.TxHash.Hex(), detailFinal)
+		commitCache.Set(logDetail.TxHash.Hex(),detailFinal)
 	}
 
 	finalKeys := commitCache.Keys()
@@ -560,30 +555,6 @@
 					Context: context.Background(),
 				}
 
-<<<<<<< HEAD
-	parentHashData, err := db.GetMaxIDDAStateHash(cs.db)
-	if err != nil {
-		parentHashData = ""
-	}
-	parentHash := common.HexToHash(parentHashData)
-	storageAddr := common.HexToAddress(cs.chain.Config().L1Conf.StorageManagement)
-	storageIns, _ := contract.NewStorageManager(storageAddr, cs.ethClient)
-	for _, da := range daDatas {
-		if da.NameSpaceID.Uint64() != 0 && cs.nodeType == "s" {
-			opts := &bind.CallOpts{
-				Pending: false,
-				Context: context.Background(),
-			}
-
-			ns, _ := storageIns.NAMESPACE(opts, da.NameSpaceID)
-			flag := addressIncluded(ns.Addr, cs.address)
-			if flag {
-				db.SaveDACommit(cs.db, da, true, parentHash)
-			}
-		} else if da.NameSpaceID.Uint64() == 0 && cs.nodeType == "b" {
-			currentHash, _ := db.SaveDACommit(cs.db, da, true, parentHash)
-			parentHash = currentHash
-=======
 				ns,_ := storageIns.NAMESPACE(opts,da.NameSpaceID)
 				flag :=  addressIncluded(ns.Addr,cs.address)
 				if flag {
@@ -596,7 +567,6 @@
 				parentHash = currentHash
 			}
 
->>>>>>> 65b6ef92
 		}
 	}
 
@@ -613,14 +583,15 @@
 	return nil
 }
 
-func addressIncluded(list []common.Address, targe common.Address) bool {
-	for _, addr := range list {
+func addressIncluded(list []common.Address,targe common.Address) bool {
+	for _,addr  := range list{
 		if addr == targe {
 			return true
 		}
 	}
 	return false
 }
+
 
 func slice(data []byte) []byte {
 	digst := new(kzg.Digest)
