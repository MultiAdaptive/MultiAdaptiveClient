// Copyright 2015 The go-ethereum Authors
// This file is part of the go-ethereum library.
//
// The go-ethereum library is free software: you can redistribute it and/or modify
// it under the terms of the GNU Lesser General Public License as published by
// the Free Software Foundation, either version 3 of the License, or
// (at your option) any later version.
//
// The go-ethereum library is distributed in the hope that it will be useful,
// but WITHOUT ANY WARRANTY; without even the implied warranty of
// MERCHANTABILITY or FITNESS FOR A PARTICULAR PURPOSE. See the
// GNU Lesser General Public License for more details.
//
// You should have received a copy of the GNU Lesser General Public License
// along with the go-ethereum library. If not, see <http://www.gnu.org/licenses/>.

package eth

import (
	"context"
	"errors"
	"github.com/btcsuite/btcd/rpcclient"
	"github.com/consensys/gnark-crypto/ecc/bn254/fr/kzg"
	"github.com/ethereum/go-ethereum/common"
	"github.com/ethereum/go-ethereum/core"
	"github.com/ethereum/go-ethereum/core/types"
	"github.com/ethereum/go-ethereum/ethclient"
	"github.com/ethereum/go-ethereum/ethdb/db"
	"github.com/ethereum/go-ethereum/log"
	"gorm.io/gorm"
	"math/big"
	"strings"
	"time"
)

const (
	forceSyncCycle      = 10 * time.Second // Time interval to force syncs, even if few peers are available
	defaultMinSyncPeers = 5                // Amount of peers desired to start syncing
	QuickReqTime        = 1 * time.Second
	LongReqTime         = 5 * time.Second
	SyncChunkSize       = 10
)

// chainSyncer coordinates blockchain sync components.
type chainSyncer struct {
	ctx       context.Context
	force     *time.Timer
	forced    bool
	ethClient *ethclient.Client
	btcClient *rpcclient.Client
	handler   *handler
	db        *gorm.DB
	nodeType  string
	chainName string
	chain     *core.BlockChain
	cancel    context.CancelFunc
	doneCh    chan error
}

func newChainSync(
	ctx context.Context,
	sqlDb *gorm.DB,
	url string,
	host string,
	user string,
	password string,
	handler *handler,
	chain *core.BlockChain,
	nodeType string,
	chainName string) *chainSyncer {
	log.Info("newChainSync", "chainName", chainName)

	switch strings.ToLower(chainName) {
	case "ethereum", "eth":
		return newEthereumChainSync(ctx, sqlDb, url, handler, chain, nodeType, chainName)
	case "bitcoin", "btc":
		return newBitcoinChainSync(ctx, sqlDb, host, user, password, handler, chain, nodeType, chainName)
	default:
		return nil
	}
}

func newEthereumChainSync(
	ctx context.Context,
	sqlDb *gorm.DB,
	url string,
	handler *handler,
	chain *core.BlockChain,
	nodeType string,
	chainName string) *chainSyncer {
	log.Info("newEthereumChainSync", "url", url)

	ethClient, err := ethclient.Dial(url)
	if err != nil {
		log.Error("newEthereumChainSync failed", "err", err.Error(), "url", url)
		return nil
	}
	ctx, cancel := context.WithCancel(context.Background())

	return &chainSyncer{
		ctx:       ctx,
		handler:   handler,
		ethClient: ethClient,
		db:        sqlDb,
		nodeType:  nodeType,
		chainName: chainName,
		chain:     chain,
		cancel:    cancel,
	}
}

func newBitcoinChainSync(
	ctx context.Context,
	sqlDb *gorm.DB,
	host string,
	user string,
	password string,
	handler *handler,
	chain *core.BlockChain,
	nodeType string,
	chainName string) *chainSyncer {
	log.Info("newBitcoinChainSync", "host", host, "user", user, "password", password)

	cleanedHost := trimPrefixes(host, "http://", "https://")

	connCfg := &rpcclient.ConnConfig{
		Host:         cleanedHost,
		User:         user,
		Pass:         password,
		HTTPPostMode: true,
		DisableTLS:   true,
	}

	btcClient, err := rpcclient.New(connCfg, nil)

	if err != nil {
		log.Error("newBitcoinChainSync failed", "err", err.Error(), "host", host, "user", user, "password", password)
		return nil
	}
	ctx, cancel := context.WithCancel(context.Background())

	return &chainSyncer{
		ctx:       ctx,
		handler:   handler,
		btcClient: btcClient,
		db:        sqlDb,
		nodeType:  nodeType,
		chainName: chainName,
		chain:     chain,
		cancel:    cancel,
	}
}

func (cs *chainSyncer) startSync() {
	cs.doneCh = make(chan error, 1)
	go func() {
		cs.doneCh <- cs.doSync()
	}()
}

func (cs *chainSyncer) loop() {
	defer cs.handler.wg.Done()
	cs.handler.fdFetcher.Start()
	defer cs.handler.fdFetcher.Stop()

	cs.force = time.NewTimer(forceSyncCycle)
	defer cs.force.Stop()

	for {
		select {
		case <-cs.doneCh:
			cs.doneCh = nil
			cs.forced = false
			cs.force.Reset(forceSyncCycle)

		case <-cs.force.C:
			if !cs.forced {
				cs.startSync()
			}
			cs.force.Reset(forceSyncCycle)
			log.Info("force sync cycle time out", "is sync", !cs.forced)

		case <-cs.handler.quitSync:
			log.Info("chainSyncer---loop quit")
			cs.cancel()
			if cs.doneCh != nil {
				<-cs.doneCh
			}
			return
		}
	}
}

func (cs *chainSyncer) doSync() error {
	log.Info("doSync-----")
	switch strings.ToLower(cs.chainName) {
	case "ethereum", "eth":
		return cs.doEthereumSync()
	case "bitcoin", "btc":
		return cs.doBitcoinSync()
	default:
		return nil
	}
}

func (cs *chainSyncer) doBitcoinSync() error {
	log.Info("doBitcoinSync-----")
	ctx := context.Background()
	ws := NewWorkerService(cs.btcClient)

	// 获取当前区块高度
	currentBlockNumber, err := ws.GetCurrentBlockNumber(ctx)
	if err != nil {
		log.Error("get current block number fail", "err", err)
		return err
	}
	log.Info("current block number", "currentBlockNumber", currentBlockNumber)

	return nil
}

func (cs *chainSyncer) doEthereumSync() error {
	log.Info("doEthereumSync-----")
	if cs.forced == true {
		return errors.New("chainSyncer is syncing")
	}
	var currentHeader uint64
	currentBlock := cs.chain.CurrentBlock()
	if currentBlock == nil || currentBlock.Number == nil {
		num, err := db.GetLastBlockNum(cs.db)
		if err != nil {
			return err
		}
		currentHeader = num
	} else {
		currentHeader = currentBlock.Number.Uint64()
	}

	l1Num, err := cs.ethClient.BlockNumber(cs.ctx)
	if err != nil {
		return err
	}
	log.Info("doSync-----", "l1num", l1Num, "currentHeader", currentHeader)
	cs.forced = true

	//当前高度为零 可以直接从genesis开始同步
	if currentHeader == 0 {
		requireTime := time.NewTimer(QuickReqTime)
		startNum := cs.chain.Config().L1Conf.GenesisBlockNumber
		var shouldBreak bool
		for i := startNum; true; i += SyncChunkSize {
			log.Info("chainSyncer---", "i----", i)
			blocks := make([]*types.Block, SyncChunkSize)
			for j := i; j < i+SyncChunkSize; j++ {
				if j >= l1Num {
					shouldBreak = true
					log.Info("doSync-----shouldBreak----", "j", j, "l1Num", l1Num)
					break
				}
				toBlockNum := j
				select {
				case <-requireTime.C:
					block, err := cs.ethClient.BlockByNumber(cs.ctx, new(big.Int).SetUint64(toBlockNum))
					if err == nil {
						blocks[j-i] = block
						requireTime.Reset(QuickReqTime)
					} else {
						cs.forced = false
						return err
					}
				case <-cs.ctx.Done():
					log.Info("chainSyncer-----", "chainSyncer stop")
					return nil
				}
			}
			cs.processBlocks(blocks)
			if shouldBreak {
				cs.forced = false
				break
			}
		}
	} else {
		log.Info("chainSyncer---start---", "currentHeader", currentHeader)
		//当前数据库有数据需要检查是否回滚
		latestBlock, _ := db.GetBlockByNum(cs.db, currentHeader)
		flag, org := cs.checkReorg(latestBlock)
		switch flag {
		case true:
			//回滚了删除从org开始的数据重新同步
			for i := latestBlock.NumberU64(); i > org.NumberU64(); i-- {
				db.DeleteBlockByNum(cs.db, uint64(i))
			}
			num, err := db.GetLastBlockNum(cs.db)
			db.Begin(cs.db)
			if err != nil {
				db.AddLastBlockNum(db.Tx, org.NumberU64())
			} else {
				db.UpDataLastBlocNum(db.Tx, num, org.NumberU64())
			}
			db.Commit(db.Tx)
		case false:
			//没回滚继续同步
			//cs.startSyncWithNum(uint64(org.BlockNum+1))
		}
		cs.startSyncWithNum(org.NumberU64() + 1)
	}
	return nil
}

func (cs *chainSyncer) startSyncWithNum(num uint64) error {
	requerTimer := time.NewTimer(QuickReqTime)
	for {
		select {
		case <-requerTimer.C:
			block, err := cs.ethClient.BlockByNumber(cs.ctx, new(big.Int).SetUint64(num))
			if err == nil && block != nil {
				currentNum, _ := cs.ethClient.BlockNumber(context.Background())
				if block.NumberU64() == currentNum {
					cs.forced = false
					return nil
				} else if block.NumberU64() < currentNum {
					num++
					requerTimer.Reset(QuickReqTime)
				} else {
					return nil
				}
				cs.processBlocks([]*types.Block{block})
			}
		case <-cs.ctx.Done():
			return nil
		}
	}
}

func (cs *chainSyncer) processBlocks(blocks []*types.Block) error {
	//save to db
	db.Begin(cs.db)
	err := db.AddBatchBlocks(db.Tx, blocks)
	if err != nil {
		log.Error("processBlocks-----", "AddBatchBlocks---err", err.Error())
		return err
	}
	commitCache := db.NewOrderedMap()
	var latestNum uint64
	length := len(blocks)
	//get tx
	for _, bc := range blocks {
		trans := make([]*types.Transaction, 0)
		if bc != nil {
			if latestNum < bc.NumberU64() {
				latestNum = bc.NumberU64()
			}
			for _, tx := range bc.Transactions() {
				if tx.To() != nil {
					switch tx.To().String() {
					case cs.chain.Config().L1Conf.DomiconCommitmentProxy:
						//get data from trans data
						trans = append(trans, tx)
						txData := tx.Data()
						if len(txData) != 0 {
							commitment := slice(txData)
							commitCache.Set(tx.Hash().String(), commitment)
						}
					}
				}
			}
			if len(trans) != 0 {
				err := db.AddBatchTransactions(db.Tx, trans, bc.Number().Int64())
				if err != nil {
					log.Error("AddBatchTransactions----", "err", err.Error())
				}
			}
		}
	}

	checkHash := commitCache.Keys()
	receipts := make([]*types.Receipt, len(checkHash))

	for i, k := range checkHash {
		txHash := common.HexToHash(k)
		time.Sleep(1 * time.Second)
		receipt, err := cs.ethClient.TransactionReceipt(cs.ctx, txHash)
		if err == nil && receipt != nil && receipt.Status == types.ReceiptStatusSuccessful {
			receipts[i] = receipt
		} else {
			commitCache.Del(k)
		}
	}
	err = db.AddBatchReceipts(db.Tx, receipts)
	if err != nil {
		log.Error("AddBatchReceipts--", "err", err.Error())
	}

	logs := make([]*types.Log,0)
	for _,receipt := range receipts{
		logs = append(logs,receipt.Logs...)
	}

	err = db.AddBatchLogs(db.Tx,logs)
	if err != nil {
		log.Error("AddBatchLogs--","err",err.Error())
	}

	db.Commit(db.Tx)

	finalKeys := commitCache.Keys()
	daDatas := make([]*types.DA, 0)
	for _, txHash := range finalKeys {
		commitment, flag := commitCache.Get(txHash)
		if flag {
			//new commit get from memory pool
			da, err := cs.handler.fileDataPool.GetDAByCommit(commitment)
			if err == nil && da != nil {
				da.TxHash = common.HexToHash(txHash)
<<<<<<< HEAD
				da.ReceiveAt = time.Now()
				cs.handler.fileDataPool.Add([]*types.DA{da},true,false)
				daDatas = append(daDatas,da)
=======
				cs.handler.fileDataPool.Add([]*types.DA{da}, true, false)
				daDatas = append(daDatas, da)
>>>>>>> f9e77138
			}
		}
	}

	if len(daDatas) != 0 {
		parentHashData, err := db.GetMaxIDDAStateHash(cs.db)
		if err != nil {
			parentHashData = ""
		}
		parentHash := common.HexToHash(parentHashData)
		cs.handler.fileDataPool.SendNewFileDataEvent(daDatas)
		switch cs.nodeType {
		case "b":
			db.Begin(cs.db)
			db.AddBatchCommitment(db.Tx, daDatas, parentHash)
			db.Commit(db.Tx)
			cs.handler.fileDataPool.RemoveFileData(daDatas)
		case "s":
			db.Begin(cs.db)
			db.AddBatchCommitment(db.Tx, daDatas, parentHash)
			db.Commit(db.Tx)
			cs.handler.fileDataPool.RemoveFileData(daDatas)
		}
	}
	cs.chain.SetCurrentBlock(blocks[length-1])
	return nil
}

func slice(data []byte) []byte {
	digst := new(kzg.Digest)
	digst.X.SetBytes(data[132 : 132+32])
	digst.Y.SetBytes(data[132+32 : 132+64])
	return digst.Marshal()
}

// false 没有回滚
func (cs *chainSyncer) checkReorg(block *types.Block) (bool, *types.Block) {
	var parentHash common.Hash
	blockNum := block.NumberU64()
	time.After(QuickReqTime)
	l1Block, err := cs.ethClient.BlockByNumber(cs.ctx, block.Number())
	if err != nil {
		log.Error("checkReorg------BlockByNumber", "num", blockNum)
	}
	if block.Hash().Hex() == l1Block.Hash().String() {
		return false, block
	} else {
		parentHash = block.ParentHash()
		block, err := cs.ethClient.BlockByHash(cs.ctx, parentHash)
		if err != nil || block == nil {
			block, _ := db.GetBlockByHash(cs.db, parentHash)
			if block.NumberU64() == cs.chain.Config().L1Conf.GenesisBlockNumber {
				return true, block
			}
			cs.checkReorg(block)
		}
	}
	return true, block
}<|MERGE_RESOLUTION|>--- conflicted
+++ resolved
@@ -412,14 +412,10 @@
 			da, err := cs.handler.fileDataPool.GetDAByCommit(commitment)
 			if err == nil && da != nil {
 				da.TxHash = common.HexToHash(txHash)
-<<<<<<< HEAD
 				da.ReceiveAt = time.Now()
 				cs.handler.fileDataPool.Add([]*types.DA{da},true,false)
 				daDatas = append(daDatas,da)
-=======
-				cs.handler.fileDataPool.Add([]*types.DA{da}, true, false)
-				daDatas = append(daDatas, da)
->>>>>>> f9e77138
+
 			}
 		}
 	}
