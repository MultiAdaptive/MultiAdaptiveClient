--- conflicted
+++ resolved
@@ -119,7 +119,7 @@
 	maxPeers     int
 
 	noTxGossip bool
-<<<<<<< HEAD
+
 	fdFetcher    *fetcher.FileDataFetcher
 	peers        *peerSet
 	merger       *consensus.Merger
@@ -130,18 +130,6 @@
 	fdHashCh      chan core.FileDataHashEvent
 	fdsSub        event.Subscription
 	fdHashSub     event.Subscription
-=======
-	fdFetcher  *fetcher.FileDataFetcher
-	peers      *peerSet
-	merger     *consensus.Merger
-	eventMux   *event.TypeMux
-	txsCh      chan core.NewTxsEvent
-	txsSub     event.Subscription
-	fdsCh      chan core.NewFileDataEvent
-	fdHashCh   chan core.FileDataHashEvent
-	fdsSub     event.Subscription
-	fdHashSub  event.Subscription
->>>>>>> f9e77138
 
 	quitSync chan struct{}
 
