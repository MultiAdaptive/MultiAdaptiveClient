--- conflicted
+++ resolved
@@ -206,11 +206,7 @@
 	if config.FileDataPool.Journal != "" {
 		config.FileDataPool.Journal = stack.ResolvePath(config.FileDataPool.Journal)
 	}
-<<<<<<< HEAD
 	fileDataPool := filedatapool.New(config.FileDataPool,eth.blockchain,config.NodeType)
-=======
-	fileDataPool := filedatapool.New(config.FileDataPool, eth.blockchain)
->>>>>>> f9e77138
 	if err != nil {
 		return nil, err
 	}
