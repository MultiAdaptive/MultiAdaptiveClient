package db

import (
	"errors"
	"fmt"
	"github.com/ethereum/go-ethereum/common"
	"github.com/ethereum/go-ethereum/core/types"
	"gorm.io/gorm"
)

// 创建日志表格模型
type Log struct {
	gorm.Model
<<<<<<< HEAD
	TxHash     string `gorm:"primaryKey"`
	LogIndex   int
	Address    string `gorm:"not null"`
	BlockNum   int64
	BlockHash  string `gorm:"not null"`
	Removed    bool
	Data       string
	Topic0     string `gorm:"not null"`
	Topic1     string
	Topic2     string
	Topic3     string
=======
	TxHash   string `gorm:"unique"`
	LogIndex int
	Address  string `gorm:"not null"`
	Data     string
	Topic0   string `gorm:"not null"`
	Topic1   string
	Topic2   string
	Topic3   string
>>>>>>> f35d0f55
}

func AddLog(tx *gorm.DB, log Log) error {
	res := tx.Create(&log)
	if res.Error != nil {
		tx.Rollback()
		return res.Error
	}
	return nil
}

func AddBatchLogs(tx *gorm.DB, logs []Log) error {
	// 遍历每个区块，依次插入数据库
	for _, logIns := range logs {
		result := tx.Create(&logIns)
		if result.Error != nil {
			// 插入失败，回滚事务并返回错误
			tx.Rollback()
			return result.Error
		}
	}
	return nil
}

<<<<<<< HEAD
func GetLogByHash(db *gorm.DB,blockHash common.Hash) ([]*types.Log,error) {
	var log Log
	tx := db.First(&log, "block_hash = ?", blockHash)
	if tx.Error == nil {

	}
	errstr := fmt.Sprintf("can not find block with given blockHash :%s",blockHash.Hex())
	return nil,errors.New(errstr)
}

func DeleteLogWithTxHash(db *gorm.DB,txHash common.Hash) error {
=======
func DeleteLogWithTxHash(db *gorm.DB, txHash common.Hash) error {
>>>>>>> f35d0f55
	var log Log
	err := db.Where("tx_hash", txHash).Delete(&log).Error
	if err != nil {
		db.Rollback()
		return err
	}
	return nil
}<|MERGE_RESOLUTION|>--- conflicted
+++ resolved
@@ -11,7 +11,6 @@
 // 创建日志表格模型
 type Log struct {
 	gorm.Model
-<<<<<<< HEAD
 	TxHash     string `gorm:"primaryKey"`
 	LogIndex   int
 	Address    string `gorm:"not null"`
@@ -23,16 +22,6 @@
 	Topic1     string
 	Topic2     string
 	Topic3     string
-=======
-	TxHash   string `gorm:"unique"`
-	LogIndex int
-	Address  string `gorm:"not null"`
-	Data     string
-	Topic0   string `gorm:"not null"`
-	Topic1   string
-	Topic2   string
-	Topic3   string
->>>>>>> f35d0f55
 }
 
 func AddLog(tx *gorm.DB, log Log) error {
@@ -57,7 +46,6 @@
 	return nil
 }
 
-<<<<<<< HEAD
 func GetLogByHash(db *gorm.DB,blockHash common.Hash) ([]*types.Log,error) {
 	var log Log
 	tx := db.First(&log, "block_hash = ?", blockHash)
@@ -69,9 +57,6 @@
 }
 
 func DeleteLogWithTxHash(db *gorm.DB,txHash common.Hash) error {
-=======
-func DeleteLogWithTxHash(db *gorm.DB, txHash common.Hash) error {
->>>>>>> f35d0f55
 	var log Log
 	err := db.Where("tx_hash", txHash).Delete(&log).Error
 	if err != nil {
