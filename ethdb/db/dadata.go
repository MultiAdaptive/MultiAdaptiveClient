--- conflicted
+++ resolved
@@ -9,30 +9,34 @@
 	"github.com/ethereum/go-ethereum/core/types"
 	"github.com/ethereum/go-ethereum/log"
 	"gorm.io/gorm"
+	"math/big"
+	"strings"
 	"time"
 )
 
 const TableNameDA = "t_das"
 
+const JoinString = ","
 // 创建commitment表格模型
 type DA struct {
-<<<<<<< HEAD
 	gorm.Model
-	Nonce           int64
-	Sender          string
-	Index           int64
-	Length          int64
-	TxHash          string `gorm:"unique;column:tx_hash"`
-	Commitment      string
-	CommitmentHash  string
-	Data            string
-	DAsKey          string
-	SignData        []string
-	SignAddr        []string
-	ParentStateHash string //parent Commit Data Hash
-	StateHash       string //latest commit Data hash
-	BlockNum        int64
-	ReceiveAt       string
+    ID              int32  `gorm:"column:f_id;primaryKey;autoIncrement:true;comment:ID" json:"id"`                                               // ID
+    Nonce           int64  `gorm:"column:f_nonce;not null;comment:发送号" json:"nonce"`                                                             // 发送号
+    Sender          string `gorm:"column:f_sender;not null;comment:发送者;index:idx_das_sender" json:"sender"`                                      // 发送者
+    Index           int64  `gorm:"column:f_index;not null;comment:序号;index:idx_das_index" json:"index"`                                          // 序号
+    Length          big.Int  `gorm:"column:f_length;not null;comment:长度" json:"length"`                                                            // 长度
+    TxHash          string `gorm:"column:f_tx_hash;not null;comment:交易哈希;uniqueIndex:uniq_das_tx_hash" json:"tx_hash"`                           // 交易哈希
+    Commitment      string `gorm:"column:f_commitment;not null;comment:承诺;index:idx_das_commitment" json:"commitment"`                           // 承诺
+    CommitmentHash  string `gorm:"column:f_commitment_hash;not null;comment:承诺哈希;index:idx_das_commitment_hash" json:"commitment_hash"`          // 承诺哈希
+    Data            string `gorm:"column:f_data;not null;comment:数据;index:idx_das_data" json:"data"`                                             // 数据
+    DAsKey          string `gorm:"column:f_d_as_key;not null;comment:钥" json:"d_as_key"`                                                         // 钥
+    SignData        string `gorm:"column:f_sign_data;not null;comment:签名数据" json:"sign_data"`                                                    // 签名数据
+    SignAddr        string `gorm:"column:f_sign_address;not null;comment:签名地址" json:"sign_addr"`
+    ParentStateHash string `gorm:"column:f_parent_state_hash;not null;comment:父提交数据哈希;index:idx_das_parent_state_hash" json:"parent_state_hash"` // 父提交数据哈希
+    StateHash       string `gorm:"column:f_state_hash;not null;comment:最新数据哈希;index:idx_das_state_hash" json:"state_hash"`                       // 最新数据哈希
+    BlockNum        big.Int  `gorm:"column:f_block_num;not null;comment:区块号;index:idx_das_block_num" json:"block_num"`                             // 区块号
+    ReceiveAt       string `gorm:"column:f_receive_at;not null;comment:接收时间" json:"receive_at"`                                                  // 接收时间
+    CreateAt        int64  `gorm:"column:f_create_at;not null;comment:创建时间" json:"create_at"`                                                    // 创建时间
 }
 
 func AddCommitment(tx *gorm.DB, da *types.DA, parentHash common.Hash) error {
@@ -48,48 +52,35 @@
 	for i,data :=range da.SignData {
 		sigDatStr[i] = common.Bytes2Hex(data)
 	}
+	result := strings.Join(sigDatStr,JoinString)
+
 	addrStr := make([]string,len(da.SignerAddr))
 	for i,addr := range da.SignerAddr{
 		addrStr[i] = addr.Hex()
 	}
+	addrRes := strings.Join(addrStr,JoinString)
 
 	wd := DA{
 		Sender:          da.Sender.Hex(),
+		Nonce:           int64(da.Nonce),
 		Index:           int64(da.Index),
-		Length:          int64(da.Length),
+		Length:          da.Length,
 		TxHash:          da.TxHash.Hex(),
+		BlockNum:        da.BlockNum,
 		Commitment:      common.Bytes2Hex(da.Commitment.Marshal()),
 		Data:            common.Bytes2Hex(da.Data),
-		SignData:        sigDatStr,
-		SignAddr:        addrStr,
+		SignData:        result,
+		SignAddr:        addrRes,
 		ParentStateHash: currentParentHash.Hex(),
 		StateHash:       stateHash.Hex(),
 		ReceiveAt:       da.ReceiveAt.Format(time.RFC3339),
 	}
 	res := tx.Create(&wd)
 	return res.Error
-=======
-	ID              int32  `gorm:"column:f_id;primaryKey;autoIncrement:true;comment:ID" json:"id"`                                               // ID
-	Nonce           int64  `gorm:"column:f_nonce;not null;comment:发送号" json:"nonce"`                                                             // 发送号
-	Sender          string `gorm:"column:f_sender;not null;comment:发送者;index:idx_das_sender" json:"sender"`                                      // 发送者
-	Index           int64  `gorm:"column:f_index;not null;comment:序号;index:idx_das_index" json:"index"`                                          // 序号
-	Length          int64  `gorm:"column:f_length;not null;comment:长度" json:"length"`                                                            // 长度
-	TxHash          string `gorm:"column:f_tx_hash;not null;comment:交易哈希;uniqueIndex:uniq_das_tx_hash" json:"tx_hash"`                           // 交易哈希
-	Commitment      string `gorm:"column:f_commitment;not null;comment:承诺;index:idx_das_commitment" json:"commitment"`                           // 承诺
-	CommitmentHash  string `gorm:"column:f_commitment_hash;not null;comment:承诺哈希;index:idx_das_commitment_hash" json:"commitment_hash"`          // 承诺哈希
-	Data            string `gorm:"column:f_data;not null;comment:数据;index:idx_das_data" json:"data"`                                             // 数据
-	DAsKey          string `gorm:"column:f_d_as_key;not null;comment:钥" json:"d_as_key"`                                                         // 钥
-	SignData        string `gorm:"column:f_sign_data;not null;comment:签名数据" json:"sign_data"`                                                    // 签名数据
-	ParentStateHash string `gorm:"column:f_parent_state_hash;not null;comment:父提交数据哈希;index:idx_das_parent_state_hash" json:"parent_state_hash"` // 父提交数据哈希
-	StateHash       string `gorm:"column:f_state_hash;not null;comment:最新数据哈希;index:idx_das_state_hash" json:"state_hash"`                       // 最新数据哈希
-	BlockNum        int64  `gorm:"column:f_block_num;not null;comment:区块号;index:idx_das_block_num" json:"block_num"`                             // 区块号
-	ReceiveAt       string `gorm:"column:f_receive_at;not null;comment:接收时间" json:"receive_at"`                                                  // 接收时间
-	CreateAt        int64  `gorm:"column:f_create_at;not null;comment:创建时间" json:"create_at"`                                                    // 创建时间
 }
 
 func (*DA) TableName() string {
 	return TableNameDA
->>>>>>> 4dd62fc0
 }
 
 func SaveBatchCommitment(db *gorm.DB, das []*types.DA, parentHash common.Hash) error {
@@ -109,21 +100,24 @@
 		for i,data :=range da.SignData {
 			sigDatStr[i] = common.Bytes2Hex(data)
 		}
+		result := strings.Join(sigDatStr,JoinString)
 		addrStr := make([]string,len(da.SignerAddr))
 		for i,addr := range da.SignerAddr{
 			addrStr[i] = addr.Hex()
 		}
-
+		addrRes := strings.Join(addrStr,JoinString)
 		wda := DA{
 			Sender:          da.Sender.Hex(),
+			Nonce:           int64(da.Nonce),
 			TxHash:          da.TxHash.String(),
 			Index:           int64(da.Index),
-			Length:          int64(da.Length),
+			Length:          da.Length,
+			BlockNum:        da.BlockNum,
 			Data:            common.Bytes2Hex(da.Data),
 			Commitment:      common.Bytes2Hex(commitData),
 			CommitmentHash:  common.BytesToHash(commitData).Hex(),
-			SignData:        sigDatStr,
-			SignAddr:        addrStr,
+			SignData:        result,
+			SignAddr:        addrRes,
 			ParentStateHash: currentParentHash.String(),
 			StateHash:       stateHash.Hex(),
 			ReceiveAt:       da.ReceiveAt.Format(time.RFC3339),
@@ -140,7 +134,7 @@
 	return nil
 }
 
-func AddBatchCommitment(tx *gorm.DB, das []*types.DA, parentHash common.Hash) error {
+func AddBatchCommitment(db *gorm.DB, das []*types.DA, parentHash common.Hash) error {
 	currentParentHash := parentHash
 	dataCollect := make([]byte, 0)
 	// 遍历每个区块，依次插入数据库
@@ -155,30 +149,34 @@
 		for i,data :=range da.SignData {
 			sigDatStr[i] = common.Bytes2Hex(data)
 		}
+		result := strings.Join(sigDatStr,JoinString)
 		addrStr := make([]string,len(da.SignerAddr))
 		for i,addr := range da.SignerAddr{
 			addrStr[i] = addr.Hex()
 		}
+		addrRes := strings.Join(addrStr,JoinString)
 		wda := DA{
 			Sender:          da.Sender.Hex(),
+			Nonce:           int64(da.Nonce),
 			TxHash:          da.TxHash.String(),
 			Index:           int64(da.Index),
-			Length:          int64(da.Length),
+			Length:          da.Length,
 			Data:            common.Bytes2Hex(da.Data),
 			Commitment:      common.Bytes2Hex(commitData),
 			CommitmentHash:  common.BytesToHash(commitData).Hex(),
-			SignData:        sigDatStr,
-			SignAddr:        addrStr,
+			SignData:        result,
+			SignAddr:        addrRes,
+			BlockNum:        da.BlockNum,
 			ParentStateHash: currentParentHash.String(),
 			StateHash:       stateHash.Hex(),
 			ReceiveAt:       da.ReceiveAt.Format(time.RFC3339),
 		}
 		log.Info("AddBatchCommitment----", "CommitmentHash", wda.CommitmentHash, "TxHash", wda.TxHash)
-		result := tx.Create(&wda)
-		if result.Error != nil {
+		resul := db.Create(&wda)
+		if resul.Error != nil {
 			// 插入失败，回滚事务并返回错误
-			tx.Rollback()
-			return result.Error
+			db.Rollback()
+			return resul.Error
 		}
 		currentParentHash = stateHash
 	}
@@ -223,24 +221,26 @@
 		return nil, err
 	}
 	signData := make([][]byte, len(da.SignData))
-	for i,sg := range da.SignData{
+	for i,sg := range strings.Split(da.SignData,JoinString){
 		signData[i] = common.Hex2Bytes(sg)
 	}
 
 	signAdd := make([]common.Address,len(da.SignAddr))
-	for i,add := range da.SignAddr{
+	for i,add := range strings.Split(da.SignAddr,JoinString){
 		signAdd[i] = common.HexToAddress(add)
 	}
 
 	return &types.DA{
 		Sender:     common.HexToAddress(da.Sender),
+		Nonce:      uint64(da.Nonce),
 		Index:      uint64(da.Index),
-		Length:     uint64(da.Length),
+		Length:     da.Length,
 		Commitment: digest,
 		Data:       common.Hex2Bytes(da.Data),
 		SignData:   signData,
 		SignerAddr: signAdd,
 		TxHash:     common.HexToHash(da.TxHash),
+		BlockNum:   da.BlockNum,
 		ReceiveAt:  parsedTime,
 	}, nil
 }
@@ -280,22 +280,24 @@
 		return nil, err
 	}
 	signData := make([][]byte, len(da.SignData))
-	for i,sg := range da.SignData{
+	for i,sg := range strings.Split(da.SignData,JoinString){
 		signData[i] = common.Hex2Bytes(sg)
 	}
 
 	signAdd := make([]common.Address,len(da.SignAddr))
-	for i,add := range da.SignAddr{
+	for i,add := range strings.Split(da.SignAddr,JoinString){
 		signAdd[i] = common.HexToAddress(add)
 	}
 	return &types.DA{
 		Sender:     common.HexToAddress(da.Sender),
+		Nonce:      uint64(da.Nonce),
 		Index:      uint64(da.Index),
-		Length:     uint64(da.Length),
+		Length:     da.Length,
 		Commitment: digest,
 		Data:       common.Hex2Bytes(da.Data),
 		SignData:   signData,
 		SignerAddr: signAdd,
+		BlockNum:   da.BlockNum,
 		TxHash:     common.HexToHash(da.TxHash),
 		ReceiveAt:  parsedTime,
 	}, nil
@@ -337,20 +339,22 @@
 		return nil, err
 	}
 	signData := make([][]byte, len(da.SignData))
-	for i,sg := range da.SignData{
+	for i,sg := range strings.Split(da.SignData,JoinString){
 		signData[i] = common.Hex2Bytes(sg)
 	}
 
 	signAdd := make([]common.Address,len(da.SignAddr))
-	for i,add := range da.SignAddr{
+	for i,add := range strings.Split(da.SignAddr,JoinString){
 		signAdd[i] = common.HexToAddress(add)
 	}
 	return &types.DA{
 		Sender:     common.HexToAddress(da.Sender),
+		Nonce:      uint64(da.Nonce),
 		Index:      uint64(da.Index),
-		Length:     uint64(da.Length),
+		Length:     da.Length,
 		Commitment: digest,
 		Data:       common.Hex2Bytes(da.Data),
+		BlockNum:   da.BlockNum,
 		SignData:   signData,
 		SignerAddr: signAdd,
 		TxHash:     common.HexToHash(da.TxHash),
